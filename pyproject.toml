[build-system]
requires = ["poetry-core"]
build-backend = "poetry.core.masonry.api"

<<<<<<< HEAD
[tool.poetry]
name = "sds-data-manager"
version = "0.1.0"
description = "IMAP Science Operations Center AWS data manager"
authors = ["Greg Lucas <greg.lucas@lasp.colorado.edu>, Bryan Harter <bryan.harter@lasp.colorado.edu>, Sean Hoyt <sean.hoyt@lasp.colorado.edu>, Tenzin Choedon <tenzin.choedon@lasp.colorado.edu>"]
=======
[project]
name = "sds_data_manager"
version = "0.1.0"
description = "IMAP Science Operations Center SDS-data-manager"
>>>>>>> 6fc6b89c
readme = "README.md"
license = "MIT"
keywords = ["IMAP", "SDC", "SOC", "Science Operations"]
classifiers = [
    "Development Status :: 3 - Alpha",
    "Intended Audience :: Developers",
    "License :: OSI Approved :: MIT License",
    "Natural Language :: English",
    "Programming Language :: Python :: 3",
    "Programming Language :: Python :: 3.9",
    "Programming Language :: Python :: 3.10",
    "Programming Language :: Python :: 3.11",
    "Topic :: Software Development",
    "Topic :: Scientific/Engineering",
    "Operating System :: Microsoft :: Windows",
    "Operating System :: POSIX",
    "Operating System :: Unix",
    "Operating System :: MacOS",
]
<<<<<<< HEAD

[tool.poetry.dependencies]
python = ">=3.9,<4"
# Required for aws-cdk.aws-lambda-python-alpha
aws-cdk-lib = ">=2.66.0,<3.0.0"
#aws-cdk-lib = "2.48.0"
boto3 = "^1.26.78"
"aws-cdk.aws-lambda-python-alpha" = "^2.66.0a0"
constructs = ">=10.0.0,<11.0.0"
black = "^23.1.0"

[tool.poetry.group.tests.dependencies]
# Installed by default, can be installed without these dependencies using `poetry install --without tests`
pytest = "==6.2.5"
moto = "^4.1.3"
hypothesis = "^6.68.2"

[tool.poetry.group.cdk]
# Not installed by default, can be installed using `poetry install --with cdk`
optional = true

[tool.poetry.group.cdk.dependencies]
opensearch-py = "^2.1.1"
requests = "^2.28.2"
python-jose = "^3.3.0"
=======
requires-python = ">=3.9"
dependencies = [
    "aws-cdk.aws-lambda-python-alpha",
    "aws-cdk-lib>=2.48.0,<3.0.0",
    "constructs>=10.0.0,<11.0.0",
]

[project.optional-dependencies]
test = [
    "moto",
    "opensearch-py",
    "pytest",
]

dev = [
    "black",
    "pre-commit",
    "ruff",
    "sds_data_manager[test]"
]
>>>>>>> 6fc6b89c

[project.urls]
homepage = "https://github.com/IMAP-Science-Operations-Center"
repository = "https://github.com/IMAP-Science-Operations-Center/sds-data-manager"
<<<<<<< HEAD
=======

[tool.pytest.ini_options]
testpaths = [
  "tests",
]
addopts = "-ra"
markers = [
    "network: Test that requires network access",
]

[tool.ruff]
target-version = "py39"
select = ["B", "E", "F", "I", "N", "S", "W", "PL", "PT", "UP", "RUF"]
# Ignore import sorting for now until lines_after_imports is respected
# by ruff and we can replace isort
ignore = ["D203", "D212", "PLR0913", "PLR2004"]

[tool.ruff.per-file-ignores]
"tests/*" = ["S"]
>>>>>>> 6fc6b89c
<|MERGE_RESOLUTION|>--- conflicted
+++ resolved
@@ -2,18 +2,11 @@
 requires = ["poetry-core"]
 build-backend = "poetry.core.masonry.api"
 
-<<<<<<< HEAD
 [tool.poetry]
 name = "sds-data-manager"
 version = "0.1.0"
 description = "IMAP Science Operations Center AWS data manager"
 authors = ["Greg Lucas <greg.lucas@lasp.colorado.edu>, Bryan Harter <bryan.harter@lasp.colorado.edu>, Sean Hoyt <sean.hoyt@lasp.colorado.edu>, Tenzin Choedon <tenzin.choedon@lasp.colorado.edu>"]
-=======
-[project]
-name = "sds_data_manager"
-version = "0.1.0"
-description = "IMAP Science Operations Center SDS-data-manager"
->>>>>>> 6fc6b89c
 readme = "README.md"
 license = "MIT"
 keywords = ["IMAP", "SDC", "SOC", "Science Operations"]
@@ -33,7 +26,6 @@
     "Operating System :: Unix",
     "Operating System :: MacOS",
 ]
-<<<<<<< HEAD
 
 [tool.poetry.dependencies]
 python = ">=3.9,<4"
@@ -59,34 +51,10 @@
 opensearch-py = "^2.1.1"
 requests = "^2.28.2"
 python-jose = "^3.3.0"
-=======
-requires-python = ">=3.9"
-dependencies = [
-    "aws-cdk.aws-lambda-python-alpha",
-    "aws-cdk-lib>=2.48.0,<3.0.0",
-    "constructs>=10.0.0,<11.0.0",
-]
-
-[project.optional-dependencies]
-test = [
-    "moto",
-    "opensearch-py",
-    "pytest",
-]
-
-dev = [
-    "black",
-    "pre-commit",
-    "ruff",
-    "sds_data_manager[test]"
-]
->>>>>>> 6fc6b89c
 
 [project.urls]
 homepage = "https://github.com/IMAP-Science-Operations-Center"
 repository = "https://github.com/IMAP-Science-Operations-Center/sds-data-manager"
-<<<<<<< HEAD
-=======
 
 [tool.pytest.ini_options]
 testpaths = [
@@ -105,5 +73,4 @@
 ignore = ["D203", "D212", "PLR0913", "PLR2004"]
 
 [tool.ruff.per-file-ignores]
-"tests/*" = ["S"]
->>>>>>> 6fc6b89c
+"tests/*" = ["S"]