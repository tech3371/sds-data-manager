--- conflicted
+++ resolved
@@ -8,23 +8,10 @@
 import aws_cdk.assertions as assertions
 from sds_in_a_box.sds_in_a_box_stack import SdsInABoxStack
 
-<<<<<<< HEAD
-# example tests. To run these tests, uncomment this file along with the example
-# resource in sds_in_a_box/sds_in_a_box_stack.py
-def test_sqs_queue_created():
-    app = core.App(context={"SDSID": "unit-testing"})
-    stack = SdsInABoxStack(app, "sds-in-a-box")
-    template = assertions.Template.from_stack(stack)
-
-#     template.has_resource_properties("AWS::SQS::Queue", {
-#         "VisibilityTimeout": 300
-#     })
-=======
 # This test just ensures the stack is able to be created
 # Does not currently check the products that were created
 def test_sds_in_a_box_validity():
-    app = core.App()
+    app = core.App(context={"SDSID": "unit-testing"})
     SDS_ID = "".join( [random.choice(string.ascii_lowercase) for i in range(8)] )
     stack = SdsInABoxStack(app, f"sds-in-a-box-{SDS_ID}", SDS_ID)
-    template = assertions.Template.from_stack(stack)
->>>>>>> 04664aef
+    template = assertions.Template.from_stack(stack)