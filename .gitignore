*.swp
package-lock.json
__pycache__
.pytest_cache
.venv
*.egg-info
.aws
<<<<<<< HEAD
external
=======
.idea/

# Distribution / packaging
.Python
build/
develop-eggs/
dist/
downloads/
eggs/
.eggs/
lib/
lib64/
parts/
sdist/
var/
wheels/
share/python-wheels/
*.egg-info/
.installed.cfg
*.egg
MANIFEST
>>>>>>> 6ca4d7ed

# CDK asset staging directory
.cdk.staging
cdk.out
aws
awscliv2.zip<|MERGE_RESOLUTION|>--- conflicted
+++ resolved
@@ -5,9 +5,7 @@
 .venv
 *.egg-info
 .aws
-<<<<<<< HEAD
 external
-=======
 .idea/
 
 # Distribution / packaging
@@ -29,7 +27,6 @@
 .installed.cfg
 *.egg
 MANIFEST
->>>>>>> 6ca4d7ed
 
 # CDK asset staging directory
 .cdk.staging
